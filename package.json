--- conflicted
+++ resolved
@@ -70,13 +70,8 @@
     "cli-table3": "^0.6.3",
     "columnify": "^1.6.0",
     "commander": "^9.5.0",
-<<<<<<< HEAD
-    "figlet": "^1.6.0",
+    "figlet": "^1.7.0",
     "inquirer": "^9.2.12",
-=======
-    "figlet": "^1.7.0",
-    "inquirer": "^9.2.11",
->>>>>>> f91dd9e4
     "log-update": "^5.0.1",
     "ora": "^6.3.1"
   },
