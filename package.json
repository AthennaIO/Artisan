--- conflicted
+++ resolved
@@ -44,12 +44,11 @@
     "#tests": "./tests/index.js"
   },
   "dependencies": {
-<<<<<<< HEAD
     "chalk-rainbow": "^1.0.0",
     "cli-boxes": "^3.0.0",
     "cli-table3": "^0.6.3",
     "columnify": "^1.6.0",
-    "commander": "^9.2.0",
+    "commander": "^9.5.0",
     "edge.js": "^5.5.0",
     "figlet": "^1.5.2",
     "inquirer": "^9.1.4",
@@ -57,15 +56,6 @@
     "log-update": "^5.0.1",
     "ora": "^6.1.2",
     "pg": "^8.9.0"
-=======
-    "chalk-rainbow": "1.0.0",
-    "cli-table": "0.3.11",
-    "columnify": "1.6.0",
-    "commander": "9.5.0",
-    "edge.js": "5.5.0",
-    "figlet": "1.5.2",
-    "ora": "5.4.1"
->>>>>>> 9463010b
   },
   "devDependencies": {
     "@athenna/common": "^3.0.0",
